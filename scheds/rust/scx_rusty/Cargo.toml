--- conflicted
+++ resolved
@@ -17,14 +17,10 @@
 libc = "0.2.137"
 log = "0.4.17"
 ordered-float = "3.4.0"
-<<<<<<< HEAD
-scx_stats = { path = "../../../rust/scx_stats", version = "0.2.0" }
-scx_stats_derive = { path = "../../../rust/scx_stats/scx_stats_derive", version = "0.2.0" }
-scx_utils = { path = "../../../rust/scx_utils", version = "1.0.2" }
+scx_stats = { path = "../../../rust/scx_stats", version = "1.0.3" }
+scx_stats_derive = { path = "../../../rust/scx_stats/scx_stats_derive", version = "1.0.3" }
+scx_utils = { path = "../../../rust/scx_utils", version = "1.0.3" }
 serde = { version = "1.0", features = ["derive"] }
-=======
-scx_utils = { path = "../../../rust/scx_utils", version = "1.0.3" }
->>>>>>> e635e7ea
 simplelog = "0.12"
 sorted-vec = "0.8.3"
 static_assertions = "1.1.0"
